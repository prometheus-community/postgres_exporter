--- conflicted
+++ resolved
@@ -91,8 +91,6 @@
 * `help`
   Show context-sensitive help (also try --help-long and --help-man).
 
-<<<<<<< HEAD
-=======
 
 * `[no-]collector.database`
   Enable the `database` collector (default: enabled).
@@ -154,7 +152,6 @@
 * `web.systemd-socket`
   Use systemd socket activation listeners instead of port listeners (Linux only). Default is `false`
 
->>>>>>> 2a5692c0
 * `web.listen-address`
   Address to listen on for web interface and telemetry. Default is `:9187`.
 
@@ -174,14 +171,7 @@
 * `auto-discover-databases` (DEPRECATED)
   Whether to discover the databases on a server dynamically.  Default is `false`.
 
-<<<<<<< HEAD
-* `auto-discover-databases`
-  Whether to discover the databases on a server dynamically.
-
-* `extend.query-path`
-=======
 * `extend.query-path` (DEPRECATED)
->>>>>>> 2a5692c0
   Path to a YAML file containing custom queries to run. Check out [`queries.yaml`](queries.yaml)
   for examples of the format.
 
@@ -189,38 +179,23 @@
   Do not run - print the internal representation of the metric maps. Useful when debugging a custom
   queries file.
 
-<<<<<<< HEAD
-* `constantLabels`
-=======
 * `constantLabels` (DEPRECATED)
->>>>>>> 2a5692c0
   Labels to set in all metrics. A list of `label=value` pairs, separated by commas.
 
 * `version`
   Show application version.
 
-<<<<<<< HEAD
-* `exclude-databases`
-  A list of databases to remove when autoDiscoverDatabases is enabled.
-
-=======
 * `exclude-databases` (DEPRECATED)
   A list of databases to remove when autoDiscoverDatabases is enabled.
 
 * `include-databases` (DEPRECATED)
   A list of databases to only include when autoDiscoverDatabases is enabled.
 
->>>>>>> 2a5692c0
 * `log.level`
   Set logging level: one of `debug`, `info`, `warn`, `error`.
 
 * `log.format`
-<<<<<<< HEAD
-  Set the log output target and format. e.g. `logger:syslog?appname=bob&local=7` or `logger:stdout?json=true`
-  Defaults to `logger:stderr`.
-=======
   Set the log format: one of `logfmt`, `json`.
->>>>>>> 2a5692c0
 
 ### Environment Variables
 
@@ -238,9 +213,6 @@
 * `DATA_SOURCE_URI_FILE`
    The same as above but reads the URI from a file.
 
-* `DATA_SOURCE_URI_FILE`
-   The same as above but reads the URI from a file.
-
 * `DATA_SOURCE_USER`
   When using `DATA_SOURCE_URI`, this environment variable is used to specify
   the username.
@@ -267,9 +239,6 @@
 * `PG_EXPORTER_AUTO_DISCOVER_DATABASES` (DEPRECATED)
   Whether to discover the databases on a server dynamically. Value can be `true` or `false`. Default is `false`.
 
-* `PG_EXPORTER_AUTO_DISCOVER_DATABASES`
-  Whether to discover the databases on a server dynamically. Value can be `true` or `false`. Defauls is `false`.
-
 * `PG_EXPORTER_EXTEND_QUERY_PATH`
   Path to a YAML file containing custom queries to run. Check out [`queries.yaml`](queries.yaml)
   for examples of the format.
@@ -277,11 +246,6 @@
 * `PG_EXPORTER_CONSTANT_LABELS` (DEPRECATED)
   Labels to set in all metrics. A list of `label=value` pairs, separated by commas.
 
-<<<<<<< HEAD
-* `PG_EXPORTER_EXCLUDE_DATABASES`
-  A comma-separated list of databases to remove when autoDiscoverDatabases is enabled. Default is empty string.
-
-=======
 * `PG_EXPORTER_EXCLUDE_DATABASES` (DEPRECATED)
   A comma-separated list of databases to remove when autoDiscoverDatabases is enabled. Default is empty string.
 
@@ -292,7 +256,6 @@
 * `PG_EXPORTER_METRIC_PREFIX`
   A prefix to use for each of the default metrics exported by postgres-exporter. Default is `pg`
 
->>>>>>> 2a5692c0
 Settings set by environment variables starting with `PG_` will be overwritten by the corresponding CLI flag if given.
 
 ### Setting the Postgres server's data source name
@@ -338,15 +301,9 @@
 flag. This removes all built-in metrics, and uses only metrics defined by queries in the `queries.yaml` file you supply
 (so you must supply one, otherwise the exporter will return nothing but internal statuses and not your database).
 
-<<<<<<< HEAD
-### Automatically discover databases
-To scrape metrics from all databases on a database server, the database DSN's can be dynamically discovered via the 
-`--auto-discover-databases` flag. When true, `SELECT datname FROM pg_database WHERE datallowconn = true AND datistemplate = false and datname != current_database()` is run for all configured DSN's. From the 
-=======
 ### Automatically discover databases (DEPRECATED)
 To scrape metrics from all databases on a database server, the database DSN's can be dynamically discovered via the
 `--auto-discover-databases` flag. When true, `SELECT datname FROM pg_database WHERE datallowconn = true AND datistemplate = false and datname != current_database()` is run for all configured DSN's. From the
->>>>>>> 2a5692c0
 result a new set of DSN's is created for which the metrics are scraped.
 
 In addition, the option `--exclude-databases` adds the possibily to filter the result from the auto discovery to discard databases you do not need.

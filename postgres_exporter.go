--- conflicted
+++ resolved
@@ -202,17 +202,6 @@
 		"count":   {GAUGE, "Number of locks", nil, nil},
 	},
 	"pg_stat_replication": {
-<<<<<<< HEAD
-		"procpid":          {DISCARD, "Process ID of a WAL sender process", nil, semver.MustParseRange("<9.2.0")},
-		"pid":              {DISCARD, "Process ID of a WAL sender process", nil, semver.MustParseRange(">=9.2.0")},
-		"usesysid":         {DISCARD, "OID of the user logged into this WAL sender process", nil, nil},
-		"usename":          {DISCARD, "Name of the user logged into this WAL sender process", nil, nil},
-		"application_name": {DISCARD, "Name of the application that is connected to this WAL sender", nil, nil},
-		"client_addr":      {LABEL, "IP address of the client connected to this WAL sender. If this field is null, it indicates that the client is connected via a Unix socket on the server machine.", nil, nil},
-		"client_hostname":  {DISCARD, "Host name of the connected client, as reported by a reverse DNS lookup of client_addr. This field will only be non-null for IP connections, and only when log_hostname is enabled.", nil, nil},
-		"client_port":      {DISCARD, "TCP port number that the client is using for communication with this WAL sender, or -1 if a Unix socket is used", nil, nil},
-		"backend_start": {DISCARD, "with time zone	Time when this process was started, i.e., when the client connected to this WAL sender", nil, nil},
-=======
 		"procpid":                  {DISCARD, "Process ID of a WAL sender process", nil, semver.MustParseRange("<9.2.0")},
 		"pid":                      {DISCARD, "Process ID of a WAL sender process", nil, semver.MustParseRange(">=9.2.0")},
 		"usesysid":                 {DISCARD, "OID of the user logged into cu WAL sender process", nil, nil},
@@ -222,7 +211,6 @@
 		"client_hostname":          {DISCARD, "Host name of the connected client, as reported by a reverse DNS lookup of client_addr. This field will only be non-null for IP connections, and only when log_hostname is enabled.", nil, nil},
 		"client_port":              {DISCARD, "TCP port number that the client is using for communication with cu WAL sender, or -1 if a Unix socket is used", nil, nil},
 		"backend_start":            {DISCARD, "with time zone	Time when cu process was started, i.e., when the client connected to cu WAL sender", nil, nil},
->>>>>>> 18eea857
 		"backend_xmin":             {DISCARD, "The current backend's xmin horizon.", nil, nil},
 		"state":                    {LABEL, "Current WAL sender state", nil, nil},
 		"sent_location":            {DISCARD, "Last transaction log position sent on this connection", nil, semver.MustParseRange("<10.0.0")},

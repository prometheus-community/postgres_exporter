// Copyright 2023 The Prometheus Authors
// Licensed under the Apache License, Version 2.0 (the "License");
// you may not use this file except in compliance with the License.
// You may obtain a copy of the License at
//
// http://www.apache.org/licenses/LICENSE-2.0
//
// Unless required by applicable law or agreed to in writing, software
// distributed under the License is distributed on an "AS IS" BASIS,
// WITHOUT WARRANTIES OR CONDITIONS OF ANY KIND, either express or implied.
// See the License for the specific language governing permissions and
// limitations under the License.

package collector

import (
	"context"
	"database/sql"

	"github.com/go-kit/log"
	"github.com/prometheus/client_golang/prometheus"
)

func init() {
	// Making this default disabled because we have no tests for it
	registerCollector(processIdleSubsystem, defaultDisabled, NewPGProcessIdleCollector)
}

type PGProcessIdleCollector struct {
	log log.Logger
}

const processIdleSubsystem = "process_idle"

func NewPGProcessIdleCollector(config collectorConfig) (Collector, error) {
	return &PGProcessIdleCollector{log: config.logger}, nil
}

var pgProcessIdleSeconds = prometheus.NewDesc(
	prometheus.BuildFQName(namespace, processIdleSubsystem, "seconds"),
	"Idle time of server processes",
	[]string{"application_name"},
	prometheus.Labels{},
)

func (PGProcessIdleCollector) Update(ctx context.Context, instance *instance, ch chan<- prometheus.Metric) error {
	db := instance.getDB()
	row := db.QueryRowContext(ctx,
		`WITH
			metrics AS (
				SELECT
				application_name,
				SUM(EXTRACT(EPOCH FROM (CURRENT_TIMESTAMP - state_change))::bigint)::float AS process_idle_seconds_sum,
				COUNT(*) AS process_idle_seconds_count
				FROM pg_stat_activity
				WHERE state = 'idle'
				GROUP BY application_name
			),
			buckets AS (
				SELECT
				application_name,
				le,
				SUM(
					CASE WHEN EXTRACT(EPOCH FROM (CURRENT_TIMESTAMP - state_change)) <= le
					THEN 1
					ELSE 0
					END
				)::bigint AS bucket
				FROM
				pg_stat_activity,
				UNNEST(ARRAY[1, 2, 5, 15, 30, 60, 90, 120, 300]) AS le
				GROUP BY application_name, le
				ORDER BY application_name, le
			)
			SELECT
			application_name,
			process_idle_seconds_sum as seconds_sum,
			process_idle_seconds_count as seconds_count,
			ARRAY_AGG(le) AS seconds,
			ARRAY_AGG(bucket) AS seconds_bucket
			FROM metrics JOIN buckets USING (application_name)
			GROUP BY 1, 2, 3;`)

<<<<<<< HEAD
	var applicationName string
	var secondsSum int64
	var secondsCount uint64
	var seconds []uint64
=======
	var applicationName sql.NullString
	var secondsSum sql.NullInt64
	var secondsCount sql.NullInt64
	var seconds []int64
>>>>>>> 030a2a9b
	var secondsBucket []uint64

	err := row.Scan(&applicationName, &secondsSum, &secondsCount, &seconds, &secondsBucket)

	var buckets = make(map[float64]uint64, len(seconds))
	for i, second := range seconds {
		if i >= len(secondsBucket) {
			break
		}
		buckets[float64(second)] = secondsBucket[i]
	}
	if err != nil {
		return err
	}

	applicationNameLabel := "unknown"
	if applicationName.Valid {
		applicationNameLabel = applicationName.String
	}

	var secondsCountMetric uint64
	if secondsCount.Valid {
		secondsCountMetric = uint64(secondsCount.Int64)
	}
	secondsSumMetric := 0.0
	if secondsSum.Valid {
		secondsSumMetric = float64(secondsSum.Int64)
	}
	ch <- prometheus.MustNewConstHistogram(
		pgProcessIdleSeconds,
		secondsCountMetric, secondsSumMetric, buckets,
		applicationNameLabel,
	)
	return nil
}<|MERGE_RESOLUTION|>--- conflicted
+++ resolved
@@ -81,17 +81,10 @@
 			FROM metrics JOIN buckets USING (application_name)
 			GROUP BY 1, 2, 3;`)
 
-<<<<<<< HEAD
-	var applicationName string
-	var secondsSum int64
-	var secondsCount uint64
-	var seconds []uint64
-=======
 	var applicationName sql.NullString
 	var secondsSum sql.NullInt64
 	var secondsCount sql.NullInt64
-	var seconds []int64
->>>>>>> 030a2a9b
+	var seconds []uint64
 	var secondsBucket []uint64
 
 	err := row.Scan(&applicationName, &secondsSum, &secondsCount, &seconds, &secondsBucket)

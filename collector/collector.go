--- conflicted
+++ resolved
@@ -190,15 +190,11 @@
 	wg.Wait()
 }
 
-<<<<<<< HEAD
 func (p *PostgresCollector) Close() error {
 	return p.instance.Close()
 }
 
-func execute(ctx context.Context, name string, c Collector, instance *instance, ch chan<- prometheus.Metric, logger log.Logger) {
-=======
 func execute(ctx context.Context, name string, c Collector, instance *instance, ch chan<- prometheus.Metric, logger *slog.Logger) {
->>>>>>> aa98bb30
 	begin := time.Now()
 	err := c.Update(ctx, instance, ch)
 	duration := time.Since(begin)

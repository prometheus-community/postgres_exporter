--- conflicted
+++ resolved
@@ -14,6 +14,7 @@
 package main
 
 import (
+	"crypto/sha256"
 	"database/sql"
 	"errors"
 	"fmt"
@@ -162,7 +163,6 @@
 }
 
 var builtinMetricMaps = map[string]intermediateMetricMap{
-<<<<<<< HEAD
 	"pg_stat_bgwriter": {
 		map[string]ColumnMapping{
 			"checkpoints_timed":     {COUNTER, "Number of scheduled checkpoints that have been performed", nil, nil},
@@ -205,8 +205,6 @@
 		true,
 		0,
 	},
-=======
->>>>>>> c06e57db
 	"pg_stat_database_conflicts": {
 		map[string]ColumnMapping{
 			"datid":            {LABEL, "OID of a database", nil, nil},
@@ -220,7 +218,6 @@
 		true,
 		0,
 	},
-<<<<<<< HEAD
 	"pg_locks": {
 		map[string]ColumnMapping{
 			"datname": {LABEL, "Name of this database", nil, nil},
@@ -238,8 +235,6 @@
 		true,
 		0,
 	},
-=======
->>>>>>> c06e57db
 	"pg_stat_replication": {
 		map[string]ColumnMapping{
 			"procpid":                  {DISCARD, "Process ID of a WAL sender process", nil, semver.MustParseRange("<9.2.0")},
@@ -314,13 +309,8 @@
 		map[string]ColumnMapping{
 			"datname":          {LABEL, "Name of this database", nil, nil},
 			"state":            {LABEL, "connection state", nil, semver.MustParseRange(">=9.2.0")},
-<<<<<<< HEAD
 			"usename":          {LABEL, "Name of the user logged into this backend", nil, nil},
 			"application_name": {LABEL, "Name of the application that is connected to this backend", nil, nil},
-=======
-			"usename":          {LABEL, "connection usename", nil, nil},
-			"application_name": {LABEL, "connection application_name", nil, nil},
->>>>>>> c06e57db
 			"count":            {GAUGE, "number of connections in this state", nil, nil},
 			"max_tx_duration":  {GAUGE, "max duration in seconds any active transaction has been running", nil, nil},
 		},
@@ -718,29 +708,26 @@
 		if e.userQueriesPath[HR] != "" || e.userQueriesPath[MR] != "" || e.userQueriesPath[LR] != "" {
 			// Clear the metric while reload
 			e.userQueriesError.Reset()
-		}
-
-<<<<<<< HEAD
-		for res := range e.userQueriesPath {
-			if e.userQueriesEnabled[res] {
-				e.loadCustomQueries(res, semanticVersion, server)
-=======
-			// Calculate the hashsum of the useQueries
-			userQueriesData, err := os.ReadFile(e.userQueriesPath)
-			if err != nil {
-				level.Error(logger).Log("msg", "Failed to reload user queries", "path", e.userQueriesPath, "err", err)
-				e.userQueriesError.WithLabelValues(e.userQueriesPath, "").Set(1)
-			} else {
-				hashsumStr := fmt.Sprintf("%x", sha256.Sum256(userQueriesData))
-
-				if err := addQueries(userQueriesData, semanticVersion, server); err != nil {
-					level.Error(logger).Log("msg", "Failed to reload user queries", "path", e.userQueriesPath, "err", err)
-					e.userQueriesError.WithLabelValues(e.userQueriesPath, hashsumStr).Set(1)
-				} else {
-					// Mark user queries as successfully loaded
-					e.userQueriesError.WithLabelValues(e.userQueriesPath, hashsumStr).Set(0)
-				}
->>>>>>> c06e57db
+			for res := range e.userQueriesPath {
+				if e.userQueriesEnabled[res] {
+
+					// Calculate the hashsum of the useQueries
+					userQueriesData, err := os.ReadFile(e.userQueriesPath[res])
+					if err != nil {
+						level.Error(logger).Log("msg", "Failed to reload user queries", "path", e.userQueriesPath[res], "err", err)
+						e.userQueriesError.WithLabelValues(e.userQueriesPath[res], "").Set(1)
+					} else {
+						hashsumStr := fmt.Sprintf("%x", sha256.Sum256(userQueriesData))
+
+						if err := addQueries(userQueriesData, semanticVersion, server); err != nil {
+							level.Error(logger).Log("msg", "Failed to reload user queries", "path", e.userQueriesPath[res], "err", err)
+							e.userQueriesError.WithLabelValues(e.userQueriesPath[res], hashsumStr).Set(1)
+						} else {
+							// Mark user queries as successfully loaded
+							e.userQueriesError.WithLabelValues(e.userQueriesPath[res], hashsumStr).Set(0)
+						}
+					}
+				}
 			}
 		}
 

package main

import (
	"crypto/sha256"
	"database/sql"
	"errors"
	"fmt"
	"io/ioutil"
	"math"
	"net/http"
	"net/url"
	"os"
	"path/filepath"
	"regexp"
	"runtime"
	"strconv"
	"strings"
	"sync"
	"time"

	"github.com/blang/semver"
	"github.com/lib/pq"
	"github.com/percona/exporter_shared"
	"gopkg.in/yaml.v2"

	"github.com/prometheus/client_golang/prometheus"
	"github.com/prometheus/client_golang/prometheus/promhttp"
	"github.com/prometheus/common/log"
	"github.com/prometheus/common/version"
	"gopkg.in/alecthomas/kingpin.v2"
)

// Branch is set during build to the git branch.
var Branch string

// BuildDate is set during build to the ISO-8601 date and time.
var BuildDate string

// Revision is set during build to the git commit revision.
var Revision string

// Version is set during build to the git describe version
// (semantic version)-(commitish) form.
var Version = "0.0.1-rev"

// VersionShort is set during build to the semantic version.
var VersionShort = "0.0.1"

var (
<<<<<<< HEAD
	listenAddress                 = kingpin.Flag("web.listen-address", "Address to listen on for web interface and telemetry.").Default(":9187").Envar("PG_EXPORTER_WEB_LISTEN_ADDRESS").String()
	metricPath                    = kingpin.Flag("web.telemetry-path", "Path under which to expose metrics.").Default("/metrics").Envar("PG_EXPORTER_WEB_TELEMETRY_PATH").String()
	disableDefaultMetrics         = kingpin.Flag("disable-default-metrics", "Do not include default metrics.").Default("false").Envar("PG_EXPORTER_DISABLE_DEFAULT_METRICS").Bool()
	disableSettingsMetrics        = kingpin.Flag("disable-settings-metrics", "Do not include pg_settings metrics.").Default("false").Envar("PG_EXPORTER_DISABLE_SETTINGS_METRICS").Bool()
	autoDiscoverDatabases         = kingpin.Flag("auto-discover-databases", "Whether to discover the databases on a server dynamically.").Default("false").Envar("PG_EXPORTER_AUTO_DISCOVER_DATABASES").Bool()
	onlyDumpMaps                  = kingpin.Flag("dumpmaps", "Do not run, simply dump the maps.").Bool()
	constantLabelsList            = kingpin.Flag("constantLabels", "A list of label=value separated by comma(,).").Default("").Envar("PG_EXPORTER_CONSTANT_LABELS").String()
	collectCustomQueryLr          = kingpin.Flag("collect.custom_query.lr", "Enable custom queries with low resolution directory.").Default("false").Envar("PG_EXPORTER_EXTEND_QUERY_LR").Bool()
	collectCustomQueryMr          = kingpin.Flag("collect.custom_query.mr", "Enable custom queries with medium resolution directory.").Default("false").Envar("PG_EXPORTER_EXTEND_QUERY_MR").Bool()
	collectCustomQueryHr          = kingpin.Flag("collect.custom_query.hr", "Enable custom queries with high resolution directory.").Default("false").Envar("PG_EXPORTER_EXTEND_QUERY_HR").Bool()
	collectCustomQueryLrDirectory = kingpin.Flag("collect.custom_query.lr.directory", "Path to custom queries with low resolution directory.").Envar("PG_EXPORTER_EXTEND_QUERY_LR_PATH").String()
	collectCustomQueryMrDirectory = kingpin.Flag("collect.custom_query.mr.directory", "Path to custom queries with medium resolution directory.").Envar("PG_EXPORTER_EXTEND_QUERY_MR_PATH").String()
	collectCustomQueryHrDirectory = kingpin.Flag("collect.custom_query.hr.directory", "Path to custom queries with high resolution directory.").Envar("PG_EXPORTER_EXTEND_QUERY_HR_PATH").String()
=======
	listenAddress          = kingpin.Flag("web.listen-address", "Address to listen on for web interface and telemetry.").Default(":9187").Envar("PG_EXPORTER_WEB_LISTEN_ADDRESS").String()
	metricPath             = kingpin.Flag("web.telemetry-path", "Path under which to expose metrics.").Default("/metrics").Envar("PG_EXPORTER_WEB_TELEMETRY_PATH").String()
	disableDefaultMetrics  = kingpin.Flag("disable-default-metrics", "Do not include default metrics.").Default("false").Envar("PG_EXPORTER_DISABLE_DEFAULT_METRICS").Bool()
	disableSettingsMetrics = kingpin.Flag("disable-settings-metrics", "Do not include pg_settings metrics.").Default("false").Envar("PG_EXPORTER_DISABLE_SETTINGS_METRICS").Bool()
	autoDiscoverDatabases  = kingpin.Flag("auto-discover-databases", "Whether to discover the databases on a server dynamically.").Default("false").Envar("PG_EXPORTER_AUTO_DISCOVER_DATABASES").Bool()
	queriesPath            = kingpin.Flag("extend.query-path", "Path to custom queries to run.").Default("").Envar("PG_EXPORTER_EXTEND_QUERY_PATH").String()
	onlyDumpMaps           = kingpin.Flag("dumpmaps", "Do not run, simply dump the maps.").Bool()
	constantLabelsList     = kingpin.Flag("constantLabels", "A list of label=value separated by comma(,).").Default("").Envar("PG_EXPORTER_CONSTANT_LABELS").String()
	excludeDatabases       = kingpin.Flag("exclude-databases", "A list of databases to remove when autoDiscoverDatabases is enabled").Default("").Envar("PG_EXPORTER_EXCLUDE_DATABASES").String()
>>>>>>> aeec47ea
)

// Metric name parts.
const (
	// Namespace for all metrics.
	namespace = "pg"
	// Subsystems.
	exporter = "exporter"
	// Metric label used for static string data thats handy to send to Prometheus
	// e.g. version
	staticLabelName = "static"
	// Metric label used for server identification.
	serverLabelName = "server"
)

func init() {
	prometheus.MustRegister(version.NewCollector("postgres_exporter"))
}

type MetricResolution string

const (
	LR MetricResolution = "lr"
	MR MetricResolution = "mr"
	HR MetricResolution = "hr"
)

// ColumnUsage should be one of several enum values which describe how a
// queried row is to be converted to a Prometheus metric.
type ColumnUsage int

// nolint: golint
const (
	DISCARD      ColumnUsage = iota // Ignore this column
	LABEL        ColumnUsage = iota // Use this column as a label
	COUNTER      ColumnUsage = iota // Use this column as a counter
	GAUGE        ColumnUsage = iota // Use this column as a gauge
	MAPPEDMETRIC ColumnUsage = iota // Use this column with the supplied mapping of text values
	DURATION     ColumnUsage = iota // This column should be interpreted as a text duration (and converted to milliseconds)
)

// UnmarshalYAML implements the yaml.Unmarshaller interface.
func (cu *ColumnUsage) UnmarshalYAML(unmarshal func(interface{}) error) error {
	var value string
	if err := unmarshal(&value); err != nil {
		return err
	}

	columnUsage, err := stringToColumnUsage(value)
	if err != nil {
		return err
	}

	*cu = columnUsage
	return nil
}

// MappingOptions is a copy of ColumnMapping used only for parsing
type MappingOptions struct {
	Usage             string             `yaml:"usage"`
	Description       string             `yaml:"description"`
	Mapping           map[string]float64 `yaml:"metric_mapping"` // Optional column mapping for MAPPEDMETRIC
	SupportedVersions semver.Range       `yaml:"pg_version"`     // Semantic version ranges which are supported. Unsupported columns are not queried (internally converted to DISCARD).
}

// nolint: golint
type Mapping map[string]MappingOptions

// nolint: golint
type UserQuery struct {
	Query        string    `yaml:"query"`
	Metrics      []Mapping `yaml:"metrics"`
	Master       bool      `yaml:"master"`        // Querying only for master database
	CacheSeconds uint64    `yaml:"cache_seconds"` // Number of seconds to cache the namespace result metrics for.
}

// nolint: golint
type UserQueries map[string]UserQuery

// Regex used to get the "short-version" from the postgres version field.
var versionRegex = regexp.MustCompile(`^\w+ ((\d+)(\.\d+)?(\.\d+)?)`)
var lowestSupportedVersion = semver.MustParse("9.1.0")

// Parses the version of postgres into the short version string we can use to
// match behaviors.
func parseVersion(versionString string) (semver.Version, error) {
	submatches := versionRegex.FindStringSubmatch(versionString)
	if len(submatches) > 1 {
		return semver.ParseTolerant(submatches[1])
	}
	return semver.Version{},
		errors.New(fmt.Sprintln("Could not find a postgres version in string:", versionString))
}

// ColumnMapping is the user-friendly representation of a prometheus descriptor map
type ColumnMapping struct {
	usage             ColumnUsage        `yaml:"usage"`
	description       string             `yaml:"description"`
	mapping           map[string]float64 `yaml:"metric_mapping"` // Optional column mapping for MAPPEDMETRIC
	supportedVersions semver.Range       `yaml:"pg_version"`     // Semantic version ranges which are supported. Unsupported columns are not queried (internally converted to DISCARD).
}

// UnmarshalYAML implements yaml.Unmarshaller
func (cm *ColumnMapping) UnmarshalYAML(unmarshal func(interface{}) error) error {
	type plain ColumnMapping
	return unmarshal((*plain)(cm))
}

// intermediateMetricMap holds the partially loaded metric map parsing.
// This is mainly so we can parse cacheSeconds around.
type intermediateMetricMap struct {
	columnMappings map[string]ColumnMapping
	master         bool
	cacheSeconds   uint64
}

// MetricMapNamespace groups metric maps under a shared set of labels.
type MetricMapNamespace struct {
	labels         []string             // Label names for this namespace
	columnMappings map[string]MetricMap // Column mappings in this namespace
	master         bool                 // Call query only for master database
	cacheSeconds   uint64               // Number of seconds this metric namespace can be cached. 0 disables.
}

// MetricMap stores the prometheus metric description which a given column will
// be mapped to by the collector
type MetricMap struct {
	discard    bool                              // Should metric be discarded during mapping?
	vtype      prometheus.ValueType              // Prometheus valuetype
	desc       *prometheus.Desc                  // Prometheus descriptor
	conversion func(interface{}) (float64, bool) // Conversion function to turn PG result into float64
}

// ErrorConnectToServer is a connection to PgSQL server error
type ErrorConnectToServer struct {
	Msg string
}

// Error returns error
func (e *ErrorConnectToServer) Error() string {
	return e.Msg
}

// TODO: revisit this with the semver system
func dumpMaps() {
	// TODO: make this function part of the exporter
	for name, cmap := range builtinMetricMaps {
		query, ok := queryOverrides[name]
		if !ok {
			fmt.Println(name)
		} else {
			for _, queryOverride := range query {
				fmt.Println(name, queryOverride.versionRange, queryOverride.query)
			}
		}

		for column, details := range cmap.columnMappings {
			fmt.Printf("  %-40s %v\n", column, details)
		}
		fmt.Println()
	}
}

var builtinMetricMaps = map[string]intermediateMetricMap{
	"pg_stat_bgwriter": {
		map[string]ColumnMapping{
			"checkpoints_timed":     {COUNTER, "Number of scheduled checkpoints that have been performed", nil, nil},
			"checkpoints_req":       {COUNTER, "Number of requested checkpoints that have been performed", nil, nil},
			"checkpoint_write_time": {COUNTER, "Total amount of time that has been spent in the portion of checkpoint processing where files are written to disk, in milliseconds", nil, nil},
			"checkpoint_sync_time":  {COUNTER, "Total amount of time that has been spent in the portion of checkpoint processing where files are synchronized to disk, in milliseconds", nil, nil},
			"buffers_checkpoint":    {COUNTER, "Number of buffers written during checkpoints", nil, nil},
			"buffers_clean":         {COUNTER, "Number of buffers written by the background writer", nil, nil},
			"maxwritten_clean":      {COUNTER, "Number of times the background writer stopped a cleaning scan because it had written too many buffers", nil, nil},
			"buffers_backend":       {COUNTER, "Number of buffers written directly by a backend", nil, nil},
			"buffers_backend_fsync": {COUNTER, "Number of times a backend had to execute its own fsync call (normally the background writer handles those even when the backend does its own write)", nil, nil},
			"buffers_alloc":         {COUNTER, "Number of buffers allocated", nil, nil},
			"stats_reset":           {COUNTER, "Time at which these statistics were last reset", nil, nil},
		},
		true,
		0,
	},
	"pg_stat_database": {
		map[string]ColumnMapping{
			"datid":          {LABEL, "OID of a database", nil, nil},
			"datname":        {LABEL, "Name of this database", nil, nil},
			"numbackends":    {GAUGE, "Number of backends currently connected to this database. This is the only column in this view that returns a value reflecting current state; all other columns return the accumulated values since the last reset.", nil, nil},
			"xact_commit":    {COUNTER, "Number of transactions in this database that have been committed", nil, nil},
			"xact_rollback":  {COUNTER, "Number of transactions in this database that have been rolled back", nil, nil},
			"blks_read":      {COUNTER, "Number of disk blocks read in this database", nil, nil},
			"blks_hit":       {COUNTER, "Number of times disk blocks were found already in the buffer cache, so that a read was not necessary (this only includes hits in the PostgreSQL buffer cache, not the operating system's file system cache)", nil, nil},
			"tup_returned":   {COUNTER, "Number of rows returned by queries in this database", nil, nil},
			"tup_fetched":    {COUNTER, "Number of rows fetched by queries in this database", nil, nil},
			"tup_inserted":   {COUNTER, "Number of rows inserted by queries in this database", nil, nil},
			"tup_updated":    {COUNTER, "Number of rows updated by queries in this database", nil, nil},
			"tup_deleted":    {COUNTER, "Number of rows deleted by queries in this database", nil, nil},
			"conflicts":      {COUNTER, "Number of queries canceled due to conflicts with recovery in this database. (Conflicts occur only on standby servers; see pg_stat_database_conflicts for details.)", nil, nil},
			"temp_files":     {COUNTER, "Number of temporary files created by queries in this database. All temporary files are counted, regardless of why the temporary file was created (e.g., sorting or hashing), and regardless of the log_temp_files setting.", nil, nil},
			"temp_bytes":     {COUNTER, "Total amount of data written to temporary files by queries in this database. All temporary files are counted, regardless of why the temporary file was created, and regardless of the log_temp_files setting.", nil, nil},
			"deadlocks":      {COUNTER, "Number of deadlocks detected in this database", nil, nil},
			"blk_read_time":  {COUNTER, "Time spent reading data file blocks by backends in this database, in milliseconds", nil, nil},
			"blk_write_time": {COUNTER, "Time spent writing data file blocks by backends in this database, in milliseconds", nil, nil},
			"stats_reset":    {COUNTER, "Time at which these statistics were last reset", nil, nil},
		},
		true,
		0,
	},
	"pg_stat_database_conflicts": {
		map[string]ColumnMapping{
			"datid":            {LABEL, "OID of a database", nil, nil},
			"datname":          {LABEL, "Name of this database", nil, nil},
			"confl_tablespace": {COUNTER, "Number of queries in this database that have been canceled due to dropped tablespaces", nil, nil},
			"confl_lock":       {COUNTER, "Number of queries in this database that have been canceled due to lock timeouts", nil, nil},
			"confl_snapshot":   {COUNTER, "Number of queries in this database that have been canceled due to old snapshots", nil, nil},
			"confl_bufferpin":  {COUNTER, "Number of queries in this database that have been canceled due to pinned buffers", nil, nil},
			"confl_deadlock":   {COUNTER, "Number of queries in this database that have been canceled due to deadlocks", nil, nil},
		},
		true,
		0,
	},
	"pg_locks": {
		map[string]ColumnMapping{
			"datname": {LABEL, "Name of this database", nil, nil},
			"mode":    {LABEL, "Type of Lock", nil, nil},
			"count":   {GAUGE, "Number of locks", nil, nil},
		},
		true,
		0,
	},
	"pg_stat_replication": {
		map[string]ColumnMapping{
			"procpid":          {DISCARD, "Process ID of a WAL sender process", nil, semver.MustParseRange("<9.2.0")},
			"pid":              {DISCARD, "Process ID of a WAL sender process", nil, semver.MustParseRange(">=9.2.0")},
			"usesysid":         {DISCARD, "OID of the user logged into this WAL sender process", nil, nil},
			"usename":          {DISCARD, "Name of the user logged into this WAL sender process", nil, nil},
			"application_name": {LABEL, "Name of the application that is connected to this WAL sender", nil, nil},
			"client_addr":      {LABEL, "IP address of the client connected to this WAL sender. If this field is null, it indicates that the client is connected via a Unix socket on the server machine.", nil, nil},
			"client_hostname":  {DISCARD, "Host name of the connected client, as reported by a reverse DNS lookup of client_addr. This field will only be non-null for IP connections, and only when log_hostname is enabled.", nil, nil},
			"client_port":      {DISCARD, "TCP port number that the client is using for communication with this WAL sender, or -1 if a Unix socket is used", nil, nil},
			"backend_start": {DISCARD, "with time zone	Time when this process was started, i.e., when the client connected to this WAL sender", nil, nil},
			"backend_xmin":             {DISCARD, "The current backend's xmin horizon.", nil, nil},
			"state":                    {LABEL, "Current WAL sender state", nil, nil},
			"sent_location":            {DISCARD, "Last transaction log position sent on this connection", nil, semver.MustParseRange("<10.0.0")},
			"write_location":           {DISCARD, "Last transaction log position written to disk by this standby server", nil, semver.MustParseRange("<10.0.0")},
			"flush_location":           {DISCARD, "Last transaction log position flushed to disk by this standby server", nil, semver.MustParseRange("<10.0.0")},
			"replay_location":          {DISCARD, "Last transaction log position replayed into the database on this standby server", nil, semver.MustParseRange("<10.0.0")},
			"sent_lsn":                 {DISCARD, "Last transaction log position sent on this connection", nil, semver.MustParseRange(">=10.0.0")},
			"write_lsn":                {DISCARD, "Last transaction log position written to disk by this standby server", nil, semver.MustParseRange(">=10.0.0")},
			"flush_lsn":                {DISCARD, "Last transaction log position flushed to disk by this standby server", nil, semver.MustParseRange(">=10.0.0")},
			"replay_lsn":               {DISCARD, "Last transaction log position replayed into the database on this standby server", nil, semver.MustParseRange(">=10.0.0")},
			"sync_priority":            {DISCARD, "Priority of this standby server for being chosen as the synchronous standby", nil, nil},
			"sync_state":               {DISCARD, "Synchronous state of this standby server", nil, nil},
			"slot_name":                {LABEL, "A unique, cluster-wide identifier for the replication slot", nil, semver.MustParseRange(">=9.2.0")},
			"plugin":                   {DISCARD, "The base name of the shared object containing the output plugin this logical slot is using, or null for physical slots", nil, nil},
			"slot_type":                {DISCARD, "The slot type - physical or logical", nil, nil},
			"datoid":                   {DISCARD, "The OID of the database this slot is associated with, or null. Only logical slots have an associated database", nil, nil},
			"database":                 {DISCARD, "The name of the database this slot is associated with, or null. Only logical slots have an associated database", nil, nil},
			"active":                   {DISCARD, "True if this slot is currently actively being used", nil, nil},
			"active_pid":               {DISCARD, "Process ID of a WAL sender process", nil, nil},
			"xmin":                     {DISCARD, "The oldest transaction that this slot needs the database to retain. VACUUM cannot remove tuples deleted by any later transaction", nil, nil},
			"catalog_xmin":             {DISCARD, "The oldest transaction affecting the system catalogs that this slot needs the database to retain. VACUUM cannot remove catalog tuples deleted by any later transaction", nil, nil},
			"restart_lsn":              {DISCARD, "The address (LSN) of oldest WAL which still might be required by the consumer of this slot and thus won't be automatically removed during checkpoints", nil, nil},
			"pg_current_xlog_location": {DISCARD, "pg_current_xlog_location", nil, nil},
			"pg_current_wal_lsn":       {DISCARD, "pg_current_xlog_location", nil, semver.MustParseRange(">=10.0.0")},
			"pg_current_wal_lsn_bytes": {GAUGE, "WAL position in bytes", nil, semver.MustParseRange(">=10.0.0")},
			"pg_xlog_location_diff":    {GAUGE, "Lag in bytes between master and slave", nil, semver.MustParseRange(">=9.2.0 <10.0.0")},
			"pg_wal_lsn_diff":          {GAUGE, "Lag in bytes between master and slave", nil, semver.MustParseRange(">=10.0.0")},
			"confirmed_flush_lsn":      {DISCARD, "LSN position a consumer of a slot has confirmed flushing the data received", nil, nil},
			"write_lag":                {DISCARD, "Time elapsed between flushing recent WAL locally and receiving notification that this standby server has written it (but not yet flushed it or applied it). This can be used to gauge the delay that synchronous_commit level remote_write incurred while committing if this server was configured as a synchronous standby.", nil, semver.MustParseRange(">=10.0.0")},
			"flush_lag":                {DISCARD, "Time elapsed between flushing recent WAL locally and receiving notification that this standby server has written and flushed it (but not yet applied it). This can be used to gauge the delay that synchronous_commit level remote_flush incurred while committing if this server was configured as a synchronous standby.", nil, semver.MustParseRange(">=10.0.0")},
			"replay_lag":               {DISCARD, "Time elapsed between flushing recent WAL locally and receiving notification that this standby server has written, flushed and applied it. This can be used to gauge the delay that synchronous_commit level remote_apply incurred while committing if this server was configured as a synchronous standby.", nil, semver.MustParseRange(">=10.0.0")},
		},
		true,
		0,
	},
	"pg_stat_archiver": {
		map[string]ColumnMapping{
			"archived_count":     {COUNTER, "Number of WAL files that have been successfully archived", nil, nil},
			"last_archived_wal":  {DISCARD, "Name of the last WAL file successfully archived", nil, nil},
			"last_archived_time": {DISCARD, "Time of the last successful archive operation", nil, nil},
			"failed_count":       {COUNTER, "Number of failed attempts for archiving WAL files", nil, nil},
			"last_failed_wal":    {DISCARD, "Name of the WAL file of the last failed archival operation", nil, nil},
			"last_failed_time":   {DISCARD, "Time of the last failed archival operation", nil, nil},
			"stats_reset":        {DISCARD, "Time at which these statistics were last reset", nil, nil},
			"last_archive_age":   {GAUGE, "Time in seconds since last WAL segment was successfully archived", nil, nil},
		},
		true,
		0,
	},
	"pg_stat_activity": {
		map[string]ColumnMapping{
			"datname":         {LABEL, "Name of this database", nil, nil},
			"state":           {LABEL, "connection state", nil, semver.MustParseRange(">=9.2.0")},
			"count":           {GAUGE, "number of connections in this state", nil, nil},
			"max_tx_duration": {GAUGE, "max duration in seconds any active transaction has been running", nil, nil},
		},
		true,
		0,
	},
}

// OverrideQuery 's are run in-place of simple namespace look ups, and provide
// advanced functionality. But they have a tendency to postgres version specific.
// There aren't too many versions, so we simply store customized versions using
// the semver matching we do for columns.
type OverrideQuery struct {
	versionRange semver.Range
	query        string
}

// Overriding queries for namespaces above.
// TODO: validate this is a closed set in tests, and there are no overlaps
var queryOverrides = map[string][]OverrideQuery{
	"pg_locks": {
		{
			semver.MustParseRange(">0.0.0"),
			`SELECT pg_database.datname,tmp.mode,COALESCE(count,0) as count
			FROM
				(
				  VALUES ('accesssharelock'),
				         ('rowsharelock'),
				         ('rowexclusivelock'),
				         ('shareupdateexclusivelock'),
				         ('sharelock'),
				         ('sharerowexclusivelock'),
				         ('exclusivelock'),
				         ('accessexclusivelock')
				) AS tmp(mode) CROSS JOIN pg_database
			LEFT JOIN
			  (SELECT database, lower(mode) AS mode,count(*) AS count
			  FROM pg_locks WHERE database IS NOT NULL
			  GROUP BY database, lower(mode)
			) AS tmp2
			ON tmp.mode=tmp2.mode and pg_database.oid = tmp2.database ORDER BY 1`,
		},
	},

	"pg_stat_replication": {
		{
			semver.MustParseRange(">=10.0.0"),
			`
			SELECT *,
				(case pg_is_in_recovery() when 't' then null else pg_current_wal_lsn() end) AS pg_current_wal_lsn,
				(case pg_is_in_recovery() when 't' then null else pg_wal_lsn_diff(pg_current_wal_lsn(), pg_lsn('0/0'))::float end) AS pg_current_wal_lsn_bytes,
				(case pg_is_in_recovery() when 't' then null else pg_wal_lsn_diff(pg_current_wal_lsn(), replay_lsn)::float end) AS pg_wal_lsn_diff
			FROM pg_stat_replication
			`,
		},
		{
			semver.MustParseRange(">=9.2.0 <10.0.0"),
			`
			SELECT *,
				(case pg_is_in_recovery() when 't' then null else pg_current_xlog_location() end) AS pg_current_xlog_location,
				(case pg_is_in_recovery() when 't' then null else pg_xlog_location_diff(pg_current_xlog_location(), replay_location)::float end) AS pg_xlog_location_diff
			FROM pg_stat_replication
			`,
		},
		{
			semver.MustParseRange("<9.2.0"),
			`
			SELECT *,
				(case pg_is_in_recovery() when 't' then null else pg_current_xlog_location() end) AS pg_current_xlog_location
			FROM pg_stat_replication
			`,
		},
	},

	"pg_stat_archiver": {
		{
			semver.MustParseRange(">=0.0.0"),
			`
			SELECT *,
				extract(epoch from now() - last_archived_time) AS last_archive_age
			FROM pg_stat_archiver
			`,
		},
	},

	"pg_stat_activity": {
		// This query only works
		{
			semver.MustParseRange(">=9.2.0"),
			`
			SELECT
				pg_database.datname,
				tmp.state,
				COALESCE(count,0) as count,
				COALESCE(max_tx_duration,0) as max_tx_duration
			FROM
				(
				  VALUES ('active'),
				  		 ('idle'),
				  		 ('idle in transaction'),
				  		 ('idle in transaction (aborted)'),
				  		 ('fastpath function call'),
				  		 ('disabled')
				) AS tmp(state) CROSS JOIN pg_database
			LEFT JOIN
			(
				SELECT
					datname,
					state,
					count(*) AS count,
					MAX(EXTRACT(EPOCH FROM now() - xact_start))::float AS max_tx_duration
				FROM pg_stat_activity GROUP BY datname,state) AS tmp2
				ON tmp.state = tmp2.state AND pg_database.datname = tmp2.datname
			`,
		},
		{
			semver.MustParseRange("<9.2.0"),
			`
			SELECT
				datname,
				'unknown' AS state,
				COALESCE(count(*),0) AS count,
				COALESCE(MAX(EXTRACT(EPOCH FROM now() - xact_start))::float,0) AS max_tx_duration
			FROM pg_stat_activity GROUP BY datname
			`,
		},
	},
}

// Convert the query override file to the version-specific query override file
// for the exporter.
func makeQueryOverrideMap(pgVersion semver.Version, queryOverrides map[string][]OverrideQuery) map[string]string {
	resultMap := make(map[string]string)
	for name, overrideDef := range queryOverrides {
		// Find a matching semver. We make it an error to have overlapping
		// ranges at test-time, so only 1 should ever match.
		matched := false
		for _, queryDef := range overrideDef {
			if queryDef.versionRange(pgVersion) {
				resultMap[name] = queryDef.query
				matched = true
				break
			}
		}
		if !matched {
			log.Warnln("No query matched override for", name, "- disabling metric space.")
			resultMap[name] = ""
		}
	}

	return resultMap
}

func parseUserQueries(content []byte) (map[string]intermediateMetricMap, map[string]string, error) {
	var userQueries UserQueries

	err := yaml.Unmarshal(content, &userQueries)
	if err != nil {
		return nil, nil, err
	}

	// Stores the loaded map representation
	metricMaps := make(map[string]intermediateMetricMap)
	newQueryOverrides := make(map[string]string)

	for metric, specs := range userQueries {
		log.Debugln("New user metric namespace from YAML:", metric, "Will cache results for:", specs.CacheSeconds)
		newQueryOverrides[metric] = specs.Query
		metricMap, ok := metricMaps[metric]
		if !ok {
			// Namespace for metric not found - add it.
			newMetricMap := make(map[string]ColumnMapping)
			metricMap = intermediateMetricMap{
				columnMappings: newMetricMap,
				master:         specs.Master,
				cacheSeconds:   specs.CacheSeconds,
			}
			metricMaps[metric] = metricMap
		}
		for _, metric := range specs.Metrics {
			for name, mappingOption := range metric {
				var columnMapping ColumnMapping
				tmpUsage, _ := stringToColumnUsage(mappingOption.Usage)
				columnMapping.usage = tmpUsage
				columnMapping.description = mappingOption.Description

				// TODO: we should support cu
				columnMapping.mapping = nil
				// Should we support this for users?
				columnMapping.supportedVersions = nil

				metricMap.columnMappings[name] = columnMapping
			}
		}
	}
	return metricMaps, newQueryOverrides, nil
}

// Add queries to the builtinMetricMaps and queryOverrides maps. Added queries do not
// respect version requirements, because it is assumed that the user knows
// what they are doing with their version of postgres.
//
// This function modifies metricMap and queryOverrideMap to contain the new
// queries.
// TODO: test code for all cu.
// TODO: the YAML this supports is "non-standard" - we should move away from it.
func addQueries(content []byte, pgVersion semver.Version, server *Server) error {
	metricMaps, newQueryOverrides, err := parseUserQueries(content)
	if err != nil {
		return nil
	}
	// Convert the loaded metric map into exporter representation
	partialExporterMap := makeDescMap(pgVersion, server.labels, metricMaps)

	// Merge the two maps (which are now quite flatteend)
	for k, v := range partialExporterMap {
		_, found := server.metricMap[k]
		if found {
			log.Debugln("Overriding metric", k, "from user YAML file.")
		} else {
			log.Debugln("Adding new metric", k, "from user YAML file.")
		}
		server.metricMap[k] = v
	}

	// Merge the query override map
	for k, v := range newQueryOverrides {
		_, found := server.queryOverrides[k]
		if found {
			log.Debugln("Overriding query override", k, "from user YAML file.")
		} else {
			log.Debugln("Adding new query override", k, "from user YAML file.")
		}
		server.queryOverrides[k] = v
	}
	return nil
}

// Turn the MetricMap column mapping into a prometheus descriptor mapping.
func makeDescMap(pgVersion semver.Version, serverLabels prometheus.Labels, metricMaps map[string]intermediateMetricMap) map[string]MetricMapNamespace {
	var metricMap = make(map[string]MetricMapNamespace)

	for namespace, intermediateMappings := range metricMaps {
		thisMap := make(map[string]MetricMap)

		// Get the constant labels
		var variableLabels []string
		for columnName, columnMapping := range intermediateMappings.columnMappings {
			if columnMapping.usage == LABEL {
				variableLabels = append(variableLabels, columnName)
			}
		}

		for columnName, columnMapping := range intermediateMappings.columnMappings {
			// Check column version compatibility for the current map
			// Force to discard if not compatible.
			if columnMapping.supportedVersions != nil {
				if !columnMapping.supportedVersions(pgVersion) {
					// It's very useful to be able to see what columns are being
					// rejected.
					log.Debugln(columnName, "is being forced to discard due to version incompatibility.")
					thisMap[columnName] = MetricMap{
						discard: true,
						conversion: func(_ interface{}) (float64, bool) {
							return math.NaN(), true
						},
					}
					continue
				}
			}

			// Determine how to convert the column based on its usage.
			// nolint: dupl
			switch columnMapping.usage {
			case DISCARD, LABEL:
				thisMap[columnName] = MetricMap{
					discard: true,
					conversion: func(_ interface{}) (float64, bool) {
						return math.NaN(), true
					},
				}
			case COUNTER:
				thisMap[columnName] = MetricMap{
					vtype: prometheus.CounterValue,
					desc:  prometheus.NewDesc(fmt.Sprintf("%s_%s", namespace, columnName), columnMapping.description, variableLabels, serverLabels),
					conversion: func(in interface{}) (float64, bool) {
						return dbToFloat64(in)
					},
				}
			case GAUGE:
				thisMap[columnName] = MetricMap{
					vtype: prometheus.GaugeValue,
					desc:  prometheus.NewDesc(fmt.Sprintf("%s_%s", namespace, columnName), columnMapping.description, variableLabels, serverLabels),
					conversion: func(in interface{}) (float64, bool) {
						return dbToFloat64(in)
					},
				}
			case MAPPEDMETRIC:
				thisMap[columnName] = MetricMap{
					vtype: prometheus.GaugeValue,
					desc:  prometheus.NewDesc(fmt.Sprintf("%s_%s", namespace, columnName), columnMapping.description, variableLabels, serverLabels),
					conversion: func(in interface{}) (float64, bool) {
						text, ok := in.(string)
						if !ok {
							return math.NaN(), false
						}

						val, ok := columnMapping.mapping[text]
						if !ok {
							return math.NaN(), false
						}
						return val, true
					},
				}
			case DURATION:
				thisMap[columnName] = MetricMap{
					vtype: prometheus.GaugeValue,
					desc:  prometheus.NewDesc(fmt.Sprintf("%s_%s_milliseconds", namespace, columnName), columnMapping.description, variableLabels, serverLabels),
					conversion: func(in interface{}) (float64, bool) {
						var durationString string
						switch t := in.(type) {
						case []byte:
							durationString = string(t)
						case string:
							durationString = t
						default:
							log.Errorln("DURATION conversion metric was not a string")
							return math.NaN(), false
						}

						if durationString == "-1" {
							return math.NaN(), false
						}

						d, err := time.ParseDuration(durationString)
						if err != nil {
							log.Errorln("Failed converting result to metric:", columnName, in, err)
							return math.NaN(), false
						}
						return float64(d / time.Millisecond), true
					},
				}
			}
		}

		metricMap[namespace] = MetricMapNamespace{variableLabels, thisMap, intermediateMappings.master, intermediateMappings.cacheSeconds}
	}

	return metricMap
}

// convert a string to the corresponding ColumnUsage
func stringToColumnUsage(s string) (ColumnUsage, error) {
	var u ColumnUsage
	var err error
	switch s {
	case "DISCARD":
		u = DISCARD

	case "LABEL":
		u = LABEL

	case "COUNTER":
		u = COUNTER

	case "GAUGE":
		u = GAUGE

	case "MAPPEDMETRIC":
		u = MAPPEDMETRIC

	case "DURATION":
		u = DURATION

	default:
		err = fmt.Errorf("wrong ColumnUsage given : %s", s)
	}

	return u, err
}

// Convert database.sql types to float64s for Prometheus consumption. Null types are mapped to NaN. string and []byte
// types are mapped as NaN and !ok
func dbToFloat64(t interface{}) (float64, bool) {
	switch v := t.(type) {
	case int64:
		return float64(v), true
	case float64:
		return v, true
	case time.Time:
		return float64(v.Unix()), true
	case []byte:
		// Try and convert to string and then parse to a float64
		strV := string(v)
		result, err := strconv.ParseFloat(strV, 64)
		if err != nil {
			log.Infoln("Could not parse []byte:", err)
			return math.NaN(), false
		}
		return result, true
	case string:
		result, err := strconv.ParseFloat(v, 64)
		if err != nil {
			log.Infoln("Could not parse string:", err)
			return math.NaN(), false
		}
		return result, true
	case bool:
		if v {
			return 1.0, true
		}
		return 0.0, true
	case nil:
		return math.NaN(), true
	default:
		return math.NaN(), false
	}
}

// Convert database.sql to string for Prometheus labels. Null types are mapped to empty strings.
func dbToString(t interface{}) (string, bool) {
	switch v := t.(type) {
	case int64:
		return fmt.Sprintf("%v", v), true
	case float64:
		return fmt.Sprintf("%v", v), true
	case time.Time:
		return fmt.Sprintf("%v", v.Unix()), true
	case nil:
		return "", true
	case []byte:
		// Try and convert to string
		return string(v), true
	case string:
		return v, true
	case bool:
		if v {
			return "true", true
		}
		return "false", true
	default:
		return "", false
	}
}

func parseFingerprint(url string) (string, error) {
	dsn, err := pq.ParseURL(url)
	if err != nil {
		dsn = url
	}

	pairs := strings.Split(dsn, " ")
	kv := make(map[string]string, len(pairs))
	for _, pair := range pairs {
		splitted := strings.SplitN(pair, "=", 2)
		if len(splitted) != 2 {
			return "", fmt.Errorf("malformed dsn %q", dsn)
		}
		kv[splitted[0]] = splitted[1]
	}

	var fingerprint string

	if host, ok := kv["host"]; ok {
		fingerprint += host
	} else {
		fingerprint += "localhost"
	}

	if port, ok := kv["port"]; ok {
		fingerprint += ":" + port
	} else {
		fingerprint += ":5432"
	}

	return fingerprint, nil
}

func loggableDSN(dsn string) string {
	pDSN, err := url.Parse(dsn)
	if err != nil {
		return "could not parse DATA_SOURCE_NAME"
	}
	// Blank user info if not nil
	if pDSN.User != nil {
		pDSN.User = url.UserPassword(pDSN.User.Username(), "PASSWORD_REMOVED")
	}

	return pDSN.String()
}

type cachedMetrics struct {
	metrics    []prometheus.Metric
	lastScrape time.Time
}

// Server describes a connection to Postgres.
// Also it contains metrics map and query overrides.
type Server struct {
	db     *sql.DB
	labels prometheus.Labels
	master bool

	// Last version used to calculate metric map. If mismatch on scrape,
	// then maps are recalculated.
	lastMapVersion semver.Version
	// Currently active metric map
	metricMap map[string]MetricMapNamespace
	// Currently active query overrides
	queryOverrides map[string]string
	mappingMtx     sync.RWMutex
	// Currently cached metrics
	metricCache map[string]cachedMetrics
	cacheMtx    sync.Mutex
}

// ServerOpt configures a server.
type ServerOpt func(*Server)

// ServerWithLabels configures a set of labels.
func ServerWithLabels(labels prometheus.Labels) ServerOpt {
	return func(s *Server) {
		for k, v := range labels {
			s.labels[k] = v
		}
	}
}

// NewServer establishes a new connection using DSN.
func NewServer(dsn string, opts ...ServerOpt) (*Server, error) {
	fingerprint, err := parseFingerprint(dsn)
	if err != nil {
		return nil, err
	}

	db, err := sql.Open("postgres", dsn)
	if err != nil {
		return nil, err
	}
	db.SetMaxOpenConns(1)
	db.SetMaxIdleConns(1)

	log.Infof("Established new database connection to %q.", fingerprint)

	s := &Server{
		db:     db,
		master: false,
		labels: prometheus.Labels{
			serverLabelName: fingerprint,
		},
		metricCache: make(map[string]cachedMetrics),
	}

	for _, opt := range opts {
		opt(s)
	}

	return s, nil
}

// Close disconnects from Postgres.
func (s *Server) Close() error {
	return s.db.Close()
}

// Ping checks connection availability and possibly invalidates the connection if it fails.
func (s *Server) Ping() error {
	if err := s.db.Ping(); err != nil {
		if cerr := s.Close(); cerr != nil {
			log.Errorf("Error while closing non-pinging DB connection to %q: %v", s, cerr)
		}
		return err
	}
	return nil
}

// String returns server's fingerprint.
func (s *Server) String() string {
	return s.labels[serverLabelName]
}

// Scrape loads metrics.
func (s *Server) Scrape(ch chan<- prometheus.Metric, disableSettingsMetrics bool) error {
	s.mappingMtx.RLock()
	defer s.mappingMtx.RUnlock()

	var err error

	if !disableSettingsMetrics && s.master {
		if err = querySettings(ch, s); err != nil {
			err = fmt.Errorf("error retrieving settings: %s", err)
		}
	}

	errMap := queryNamespaceMappings(ch, s)
	if len(errMap) > 0 {
		err = fmt.Errorf("queryNamespaceMappings returned %d errors", len(errMap))
	}

	return err
}

// Servers contains a collection of servers to Postgres.
type Servers struct {
	m       sync.Mutex
	servers map[string]*Server
	opts    []ServerOpt
}

// NewServers creates a collection of servers to Postgres.
func NewServers(opts ...ServerOpt) *Servers {
	return &Servers{
		servers: make(map[string]*Server),
		opts:    opts,
	}
}

// GetServer returns established connection from a collection.
func (s *Servers) GetServer(dsn string) (*Server, error) {
	s.m.Lock()
	defer s.m.Unlock()
	var err error
	var ok bool
	errCount := 0 // start at zero because we increment before doing work
	retries := 3
	var server *Server
	for {
		if errCount++; errCount > retries {
			return nil, err
		}
		server, ok = s.servers[dsn]
		if !ok {
			server, err = NewServer(dsn, s.opts...)
			if err != nil {
				time.Sleep(time.Duration(errCount) * time.Second)
				continue
			}
			s.servers[dsn] = server
		}
		if err = server.Ping(); err != nil {
			delete(s.servers, dsn)
			time.Sleep(time.Duration(errCount) * time.Second)
			continue
		}
		break
	}
	return server, nil
}

// Close disconnects from all known servers.
func (s *Servers) Close() {
	s.m.Lock()
	defer s.m.Unlock()
	for _, server := range s.servers {
		if err := server.Close(); err != nil {
			log.Errorf("failed to close connection to %q: %v", server, err)
		}
	}
}

// Exporter collects Postgres metrics. It implements prometheus.Collector.
type Exporter struct {
	// Holds a reference to the build in column mappings. Currently this is for testing purposes
	// only, since it just points to the global.
	builtinMetricMaps map[string]intermediateMetricMap

	disableDefaultMetrics, disableSettingsMetrics, autoDiscoverDatabases bool

<<<<<<< HEAD
	dsn                []string
	userQueriesPath    map[MetricResolution]string
	userQueriesEnabled map[MetricResolution]bool
	constantLabels     prometheus.Labels
	duration           prometheus.Gauge
	error              prometheus.Gauge
	psqlUp             prometheus.Gauge
	userQueriesError   *prometheus.GaugeVec
	totalScrapes       prometheus.Counter
=======
	excludeDatabases []string
	dsn              []string
	userQueriesPath  string
	constantLabels   prometheus.Labels
	duration         prometheus.Gauge
	error            prometheus.Gauge
	psqlUp           prometheus.Gauge
	userQueriesError *prometheus.GaugeVec
	totalScrapes     prometheus.Counter
>>>>>>> aeec47ea

	// servers are used to allow re-using the DB connection between scrapes.
	// servers contains metrics map and query overrides.
	servers *Servers
}

// ExporterOpt configures Exporter.
type ExporterOpt func(*Exporter)

// DisableDefaultMetrics configures default metrics export.
func DisableDefaultMetrics(b bool) ExporterOpt {
	return func(e *Exporter) {
		e.disableDefaultMetrics = b
	}
}

// DisableSettingsMetrics configures pg_settings export.
func DisableSettingsMetrics(b bool) ExporterOpt {
	return func(e *Exporter) {
		e.disableSettingsMetrics = b
	}
}

// AutoDiscoverDatabases allows scraping all databases on a database server.
func AutoDiscoverDatabases(b bool) ExporterOpt {
	return func(e *Exporter) {
		e.autoDiscoverDatabases = b
	}
}

// ExcludeDatabases allows to filter out result from AutoDiscoverDatabases
func ExcludeDatabases(s string) ExporterOpt {
	return func(e *Exporter) {
		e.excludeDatabases = strings.Split(s, ",")
	}
}

// WithUserQueriesPath configures user's queries path.
func WithUserQueriesPath(p map[MetricResolution]string) ExporterOpt {
	return func(e *Exporter) {
		e.userQueriesPath = p
	}
}

// WithUserQueriesPath configures user's queries path.
func WithUserQueriesEnabled(p map[MetricResolution]bool) ExporterOpt {
	return func(e *Exporter) {
		e.userQueriesEnabled = p
	}
}

// WithConstantLabels configures constant labels.
func WithConstantLabels(s string) ExporterOpt {
	return func(e *Exporter) {
		e.constantLabels = parseConstLabels(s)
	}
}

func parseConstLabels(s string) prometheus.Labels {
	labels := make(prometheus.Labels)

	s = strings.TrimSpace(s)
	if len(s) == 0 {
		return labels
	}

	parts := strings.Split(s, ",")
	for _, p := range parts {
		keyValue := strings.Split(strings.TrimSpace(p), "=")
		if len(keyValue) != 2 {
			log.Errorf(`Wrong constant labels format %q, should be "key=value"`, p)
			continue
		}
		key := strings.TrimSpace(keyValue[0])
		value := strings.TrimSpace(keyValue[1])
		if key == "" || value == "" {
			continue
		}
		labels[key] = value
	}

	return labels
}

// NewExporter returns a new PostgreSQL exporter for the provided DSN.
func NewExporter(dsn []string, opts ...ExporterOpt) *Exporter {
	e := &Exporter{
		dsn:               dsn,
		builtinMetricMaps: builtinMetricMaps,
	}

	for _, opt := range opts {
		opt(e)
	}

	e.setupInternalMetrics()
	e.setupServers()

	return e
}

func (e *Exporter) setupServers() {
	e.servers = NewServers(ServerWithLabels(e.constantLabels))
}

func (e *Exporter) setupInternalMetrics() {
	e.duration = prometheus.NewGauge(prometheus.GaugeOpts{
		Namespace:   namespace,
		Subsystem:   exporter,
		Name:        "last_scrape_duration_seconds",
		Help:        "Duration of the last scrape of metrics from PostgresSQL.",
		ConstLabels: e.constantLabels,
	})
	e.totalScrapes = prometheus.NewCounter(prometheus.CounterOpts{
		Namespace:   namespace,
		Subsystem:   exporter,
		Name:        "scrapes_total",
		Help:        "Total number of times PostgresSQL was scraped for metrics.",
		ConstLabels: e.constantLabels,
	})
	e.error = prometheus.NewGauge(prometheus.GaugeOpts{
		Namespace:   namespace,
		Subsystem:   exporter,
		Name:        "last_scrape_error",
		Help:        "Whether the last scrape of metrics from PostgreSQL resulted in an error (1 for error, 0 for success).",
		ConstLabels: e.constantLabels,
	})
	e.psqlUp = prometheus.NewGauge(prometheus.GaugeOpts{
		Namespace:   namespace,
		Name:        "up",
		Help:        "Whether the last scrape of metrics from PostgreSQL was able to connect to the server (1 for yes, 0 for no).",
		ConstLabels: e.constantLabels,
	})
	e.userQueriesError = prometheus.NewGaugeVec(prometheus.GaugeOpts{
		Namespace:   namespace,
		Subsystem:   exporter,
		Name:        "user_queries_load_error",
		Help:        "Whether the user queries file was loaded and parsed successfully (1 for error, 0 for success).",
		ConstLabels: e.constantLabels,
	}, []string{"filename", "hashsum"})
}

// Describe implements prometheus.Collector.
func (e *Exporter) Describe(ch chan<- *prometheus.Desc) {
	// We cannot know in advance what metrics the exporter will generate
	// from Postgres. So we use the poor man's describe method: Run a collect
	// and send the descriptors of all the collected metrics. The problem
	// here is that we need to connect to the Postgres DB. If it is currently
	// unavailable, the descriptors will be incomplete. Since this is a
	// stand-alone exporter and not used as a library within other code
	// implementing additional metrics, the worst that can happen is that we
	// don't detect inconsistent metrics created by this exporter
	// itself. Also, a change in the monitored Postgres instance may change the
	// exported metrics during the runtime of the exporter.
	metricCh := make(chan prometheus.Metric)
	doneCh := make(chan struct{})

	go func() {
		for m := range metricCh {
			ch <- m.Desc()
		}
		close(doneCh)
	}()

	e.Collect(metricCh)
	close(metricCh)
	<-doneCh
}

// Collect implements prometheus.Collector.
func (e *Exporter) Collect(ch chan<- prometheus.Metric) {
	e.scrape(ch)

	ch <- e.duration
	ch <- e.totalScrapes
	ch <- e.error
	ch <- e.psqlUp
	e.userQueriesError.Collect(ch)
}

func newDesc(subsystem, name, help string, labels prometheus.Labels) *prometheus.Desc {
	return prometheus.NewDesc(
		prometheus.BuildFQName(namespace, subsystem, name),
		help, nil, labels,
	)
}

func queryDatabases(server *Server) ([]string, error) {
	rows, err := server.db.Query("SELECT datname FROM pg_database WHERE datallowconn = true AND datistemplate = false AND datname != current_database()") // nolint: safesql
	if err != nil {
		return nil, fmt.Errorf("error retrieving databases: %v", err)
	}
	defer rows.Close() // nolint: errcheck

	var databaseName string
	result := make([]string, 0)
	for rows.Next() {
		err = rows.Scan(&databaseName)
		if err != nil {
			return nil, errors.New(fmt.Sprintln("error retrieving rows:", err))
		}
		result = append(result, databaseName)
	}

	return result, nil
}

// Query within a namespace mapping and emit metrics. Returns fatal errors if
// the scrape fails, and a slice of errors if they were non-fatal.
func queryNamespaceMapping(server *Server, namespace string, mapping MetricMapNamespace) ([]prometheus.Metric, []error, error) {
	// Check for a query override for this namespace
	query, found := server.queryOverrides[namespace]

	// Was this query disabled (i.e. nothing sensible can be queried on cu
	// version of PostgreSQL?
	if query == "" && found {
		// Return success (no pertinent data)
		return []prometheus.Metric{}, []error{}, nil
	}

	// Don't fail on a bad scrape of one metric
	var rows *sql.Rows
	var err error

	if !found {
		// I've no idea how to avoid this properly at the moment, but this is
		// an admin tool so you're not injecting SQL right?
		rows, err = server.db.Query(fmt.Sprintf("SELECT * FROM %s;", namespace)) // nolint: gas, safesql
	} else {
		rows, err = server.db.Query(query) // nolint: safesql
	}
	if err != nil {
<<<<<<< HEAD
		return []error{}, fmt.Errorf("error running query on database %q: %s %v", server, namespace, err)
=======
		return []prometheus.Metric{}, []error{}, fmt.Errorf("Error running query on database %q: %s %v", server, namespace, err)
>>>>>>> aeec47ea
	}
	defer rows.Close() // nolint: errcheck

	var columnNames []string
	columnNames, err = rows.Columns()
	if err != nil {
<<<<<<< HEAD
		return []error{}, errors.New(fmt.Sprintln("error retrieving column list for: ", namespace, err))
=======
		return []prometheus.Metric{}, []error{}, errors.New(fmt.Sprintln("Error retrieving column list for: ", namespace, err))
>>>>>>> aeec47ea
	}

	// Make a lookup map for the column indices
	var columnIdx = make(map[string]int, len(columnNames))
	for i, n := range columnNames {
		columnIdx[n] = i
	}

	var columnData = make([]interface{}, len(columnNames))
	var scanArgs = make([]interface{}, len(columnNames))
	for i := range columnData {
		scanArgs[i] = &columnData[i]
	}

	nonfatalErrors := []error{}

	metrics := make([]prometheus.Metric, 0)

	for rows.Next() {
		err = rows.Scan(scanArgs...)
		if err != nil {
			return []prometheus.Metric{}, []error{}, errors.New(fmt.Sprintln("Error retrieving rows:", namespace, err))
		}

		// Get the label values for this row.
		labels := make([]string, len(mapping.labels))
		for idx, label := range mapping.labels {
			labels[idx], _ = dbToString(columnData[columnIdx[label]])
		}

		// Loop over column names, and match to scan data. Unknown columns
		// will be filled with an untyped metric number *if* they can be
		// converted to float64s. NULLs are allowed and treated as NaN.
		for idx, columnName := range columnNames {
			var metric prometheus.Metric
			if metricMapping, ok := mapping.columnMappings[columnName]; ok {
				// Is this a metricy metric?
				if metricMapping.discard {
					continue
				}

				value, ok := dbToFloat64(columnData[idx])
				if !ok {
					nonfatalErrors = append(nonfatalErrors, errors.New(fmt.Sprintln("Unexpected error parsing column: ", namespace, columnName, columnData[idx])))
					continue
				}
				// Generate the metric
				metric = prometheus.MustNewConstMetric(metricMapping.desc, metricMapping.vtype, value, labels...)
			} else {
				// Unknown metric. Report as untyped if scan to float64 works, else note an error too.
				metricLabel := fmt.Sprintf("%s_%s", namespace, columnName)
				desc := prometheus.NewDesc(metricLabel, fmt.Sprintf("Unknown metric from %s", namespace), mapping.labels, server.labels)

				// Its not an error to fail here, since the values are
				// unexpected anyway.
				value, ok := dbToFloat64(columnData[idx])
				if !ok {
					nonfatalErrors = append(nonfatalErrors, errors.New(fmt.Sprintln("Unparseable column type - discarding: ", namespace, columnName, err)))
					continue
				}
				metric = prometheus.MustNewConstMetric(desc, prometheus.UntypedValue, value, labels...)
			}
			metrics = append(metrics, metric)
		}
	}
	return metrics, nonfatalErrors, nil
}

// Iterate through all the namespace mappings in the exporter and run their
// queries.
func queryNamespaceMappings(ch chan<- prometheus.Metric, server *Server) map[string]error {
	// Return a map of namespace -> errors
	namespaceErrors := make(map[string]error)

	scrapeStart := time.Now()

	for namespace, mapping := range server.metricMap {
		log.Debugln("Querying namespace: ", namespace)

		if mapping.master && !server.master {
			log.Debugln("Query skipped...")
			continue
		}

		scrapeMetric := false
		// Check if the metric is cached
		server.cacheMtx.Lock()
		cachedMetric, found := server.metricCache[namespace]
		server.cacheMtx.Unlock()
		// If found, check if needs refresh from cache
		if found {
			if scrapeStart.Sub(cachedMetric.lastScrape).Seconds() > float64(mapping.cacheSeconds) {
				scrapeMetric = true
			}
		} else {
			scrapeMetric = true
		}

		var metrics []prometheus.Metric
		var nonFatalErrors []error
		var err error
		if scrapeMetric {
			metrics, nonFatalErrors, err = queryNamespaceMapping(server, namespace, mapping)
		} else {
			metrics = cachedMetric.metrics
		}

		// Serious error - a namespace disappeared
		if err != nil {
			namespaceErrors[namespace] = err
			log.Infoln(err)
		}
		// Non-serious errors - likely version or parsing problems.
		if len(nonFatalErrors) > 0 {
			for _, err := range nonFatalErrors {
				log.Infoln(err.Error())
			}
		}

		// Emit the metrics into the channel
		for _, metric := range metrics {
			ch <- metric
		}

		if scrapeMetric {
			// Only cache if metric is meaningfully cacheable
			if mapping.cacheSeconds > 0 {
				server.cacheMtx.Lock()
				server.metricCache[namespace] = cachedMetrics{
					metrics:    metrics,
					lastScrape: scrapeStart,
				}
				server.cacheMtx.Unlock()
			}
		}
	}

	return namespaceErrors
}

// Check and update the exporters query maps if the version has changed.
func (e *Exporter) checkMapVersions(ch chan<- prometheus.Metric, server *Server) error {
	log.Debugf("Querying Postgres Version on %q", server)
	versionRow := server.db.QueryRow("SELECT version();")
	var versionString string
	err := versionRow.Scan(&versionString)
	if err != nil {
		return fmt.Errorf("error scanning version string on %q: %v", server, err)
	}
	semanticVersion, err := parseVersion(versionString)
	if err != nil {
		return fmt.Errorf("error parsing version string on %q: %v", server, err)
	}
	if !e.disableDefaultMetrics && semanticVersion.LT(lowestSupportedVersion) {
		log.Warnf("PostgreSQL version is lower on %q then our lowest supported version! Got %s minimum supported is %s.", server, semanticVersion, lowestSupportedVersion)
	}

	// Check if semantic version changed and recalculate maps if needed.
	if semanticVersion.NE(server.lastMapVersion) || server.metricMap == nil {
		log.Infof("Semantic Version Changed on %q: %s -> %s", server, server.lastMapVersion, semanticVersion)
		server.mappingMtx.Lock()

		// Get Default Metrics only for master database
		if !e.disableDefaultMetrics && server.master {
			server.metricMap = makeDescMap(semanticVersion, server.labels, e.builtinMetricMaps)
			server.queryOverrides = makeQueryOverrideMap(semanticVersion, queryOverrides)
		} else {
			server.metricMap = make(map[string]MetricMapNamespace)
			server.queryOverrides = make(map[string]string)
		}

		server.lastMapVersion = semanticVersion

		if e.userQueriesPath[HR] != "" || e.userQueriesPath[MR] != "" || e.userQueriesPath[LR] != "" {
			// Clear the metric while a reload is happening
			e.userQueriesError.Reset()
		}

		for res := range e.userQueriesPath {
			if e.userQueriesEnabled[res] {
				e.loadCustomQueries(res, semanticVersion, server)
			}
		}

		server.mappingMtx.Unlock()
	}

	// Output the version as a special metric only for master database
	versionDesc := prometheus.NewDesc(fmt.Sprintf("%s_%s", namespace, staticLabelName),
		"Version string as reported by postgres", []string{"version", "short_version"}, server.labels)

	if !e.disableDefaultMetrics && server.master {
		ch <- prometheus.MustNewConstMetric(versionDesc,
			prometheus.UntypedValue, 1, versionString, semanticVersion.String())
	}
	return nil
}

func (e *Exporter) loadCustomQueries(res MetricResolution, version semver.Version, server *Server) {
	if e.userQueriesPath[res] != "" {
		fi, err := ioutil.ReadDir(e.userQueriesPath[res])
		if err != nil {
			log.Errorf("failed read dir %q for custom query. reason: %s", e.userQueriesPath[res], err)
			return
		}

		for _, v := range fi {
			if v.IsDir() {
				continue
			}

			if filepath.Ext(v.Name()) == ".yml" || filepath.Ext(v.Name()) == ".yaml" {
				path := filepath.Join(e.userQueriesPath[res], v.Name())
				e.addCustomQueriesFromFile(path, version, server)
			}
		}
	}
}

func (e *Exporter) addCustomQueriesFromFile(path string, version semver.Version, server *Server) {
	// Calculate the hashsum of the useQueries
	userQueriesData, err := ioutil.ReadFile(path)
	if err != nil {
		log.Errorln("Failed to reload user queries:", path, err)
		e.userQueriesError.WithLabelValues(path, "").Set(1)
		return
	}

	hashsumStr := fmt.Sprintf("%x", sha256.Sum256(userQueriesData))

	if err := addQueries(userQueriesData, version, server); err != nil {
		log.Errorln("Failed to reload user queries:", path, err)
		e.userQueriesError.WithLabelValues(path, hashsumStr).Set(1)
		return
	}

	// Mark user queries as successfully loaded
	e.userQueriesError.WithLabelValues(path, hashsumStr).Set(0)
}

func (e *Exporter) scrape(ch chan<- prometheus.Metric) {
	defer func(begun time.Time) {
		e.duration.Set(time.Since(begun).Seconds())
	}(time.Now())

	e.totalScrapes.Inc()

	dsns := e.dsn
	if e.autoDiscoverDatabases {
		dsns = e.discoverDatabaseDSNs()
	}

	var errorsCount int
	var connectionErrorsCount int

	for _, dsn := range dsns {
		if err := e.scrapeDSN(ch, dsn); err != nil {
			errorsCount++

			log.Errorf(err.Error())

			if _, ok := err.(*ErrorConnectToServer); ok {
				connectionErrorsCount++
			}
		}
	}

	switch {
	case connectionErrorsCount >= len(dsns):
		e.psqlUp.Set(0)
	default:
		e.psqlUp.Set(1) // Didn't fail, can mark connection as up for this scrape.
	}

	switch errorsCount {
	case 0:
		e.error.Set(0)
	default:
		e.error.Set(1)
	}
}

func (e *Exporter) discoverDatabaseDSNs() []string {
	dsns := make(map[string]struct{})
	for _, dsn := range e.dsn {
		parsedDSN, err := url.Parse(dsn)
		if err != nil {
			log.Errorf("Unable to parse DSN (%s): %v", loggableDSN(dsn), err)
			continue
		}

		dsns[dsn] = struct{}{}
		server, err := e.servers.GetServer(dsn)
		if err != nil {
			log.Errorf("Error opening connection to database (%s): %v", loggableDSN(dsn), err)
			continue
		}

		// If autoDiscoverDatabases is true, set first dsn as master database (Default: false)
		server.master = true

		databaseNames, err := queryDatabases(server)
		if err != nil {
			log.Errorf("Error querying databases (%s): %v", loggableDSN(dsn), err)
			continue
		}
		for _, databaseName := range databaseNames {
			if contains(e.excludeDatabases, databaseName) {
				continue
			}
			parsedDSN.Path = databaseName
			dsns[parsedDSN.String()] = struct{}{}
		}
	}

	result := make([]string, len(dsns))
	index := 0
	for dsn := range dsns {
		result[index] = dsn
		index++
	}

	return result
}

func (e *Exporter) scrapeDSN(ch chan<- prometheus.Metric, dsn string) error {
	server, err := e.servers.GetServer(dsn)

	if err != nil {
		return &ErrorConnectToServer{fmt.Sprintf("Error opening connection to database (%s): %s", loggableDSN(dsn), err.Error())}
	}

	// Check if autoDiscoverDatabases is false, set dsn as master database (Default: false)
	if !e.autoDiscoverDatabases {
		server.master = true
	}

	// Check if map versions need to be updated
	if err := e.checkMapVersions(ch, server); err != nil {
		log.Warnln("Proceeding with outdated query maps, as the Postgres version could not be determined:", err)
	}

	return server.Scrape(ch, e.disableSettingsMetrics)
}

// try to get the DataSource
// DATA_SOURCE_NAME always wins so we do not break older versions
// reading secrets from files wins over secrets in environment variables
// DATA_SOURCE_NAME > DATA_SOURCE_{USER|PASS}_FILE > DATA_SOURCE_{USER|PASS}
func getDataSources() []string {
	var dsn = os.Getenv("DATA_SOURCE_NAME")
	if len(dsn) == 0 {
		var user string
		var pass string
		var uri string

		if len(os.Getenv("DATA_SOURCE_USER_FILE")) != 0 {
			fileContents, err := ioutil.ReadFile(os.Getenv("DATA_SOURCE_USER_FILE"))
			if err != nil {
				panic(err)
			}
			user = strings.TrimSpace(string(fileContents))
		} else {
			user = os.Getenv("DATA_SOURCE_USER")
		}

		if len(os.Getenv("DATA_SOURCE_PASS_FILE")) != 0 {
			fileContents, err := ioutil.ReadFile(os.Getenv("DATA_SOURCE_PASS_FILE"))
			if err != nil {
				panic(err)
			}
			pass = strings.TrimSpace(string(fileContents))
		} else {
			pass = os.Getenv("DATA_SOURCE_PASS")
		}

		ui := url.UserPassword(user, pass).String()

		if len(os.Getenv("DATA_SOURCE_URI_FILE")) != 0 {
			fileContents, err := ioutil.ReadFile(os.Getenv("DATA_SOURCE_URI_FILE"))
			if err != nil {
				panic(err)
			}
			uri = strings.TrimSpace(string(fileContents))
		} else {
			uri = os.Getenv("DATA_SOURCE_URI")
		}

		dsn = "postgresql://" + ui + "@" + uri

		return []string{dsn}
	}
	return strings.Split(dsn, ",")
}

func contains(a []string, x string) bool {
	for _, n := range a {
		if x == n {
			return true
		}
	}
	return false
}

func main() {
	kingpin.Version(fmt.Sprintf("postgres_exporter %s (built with %s)\n", Version, runtime.Version()))
	log.AddFlags(kingpin.CommandLine)
	kingpin.Parse()

	log.Infoln("Starting postgres_exporter", version.Info())
	log.Infoln("Build context", version.BuildContext())

	if *onlyDumpMaps {
		dumpMaps()
		return
	}

	dsn := getDataSources()
	if len(dsn) == 0 {
		log.Fatal("couldn't find environment variables describing the datasource to use")
	}

	queriesEnabled := map[MetricResolution]bool{
		HR: *collectCustomQueryHr,
		MR: *collectCustomQueryMr,
		LR: *collectCustomQueryLr,
	}

	queriesPath := map[MetricResolution]string{
		HR: *collectCustomQueryHrDirectory,
		MR: *collectCustomQueryMrDirectory,
		LR: *collectCustomQueryLrDirectory,
	}

	exporter := NewExporter(dsn,
		DisableDefaultMetrics(*disableDefaultMetrics),
		DisableSettingsMetrics(*disableSettingsMetrics),
		AutoDiscoverDatabases(*autoDiscoverDatabases),
		WithUserQueriesEnabled(queriesEnabled),
		WithUserQueriesPath(queriesPath),
		WithConstantLabels(*constantLabelsList),
		ExcludeDatabases(*excludeDatabases),
	)
	defer func() {
		exporter.servers.Close()
	}()

<<<<<<< HEAD
	psCollector := prometheus.NewProcessCollector(prometheus.ProcessCollectorOpts{})
	goCollector := prometheus.NewGoCollector()

	exporter_shared.RunServer("PostgreSQL", *listenAddress, *metricPath, newHandler(map[string]prometheus.Collector{
		"exporter":         exporter,
		"standard.process": psCollector,
		"standard.go":      goCollector,
	}))
}

// handler wraps an unfiltered http.Handler but uses a filtered handler,
// created on the fly, if filtering is requested. Create instances with
// newHandler. It used for collectors filtering.
type handler struct {
	unfilteredHandler http.Handler
	collectors        map[string]prometheus.Collector
}

func newHandler(collectors map[string]prometheus.Collector) *handler {
	h := &handler{collectors: collectors}

	innerHandler, err := h.innerHandler()
	if err != nil {
		log.Fatalf("Couldn't create metrics handler: %s", err)
	}

	h.unfilteredHandler = innerHandler
	return h
}

// ServeHTTP implements http.Handler.
func (h *handler) ServeHTTP(w http.ResponseWriter, r *http.Request) {
	filters := r.URL.Query()["collect[]"]
	log.Debugln("collect query:", filters)

	if len(filters) == 0 {
		// No filters, use the prepared unfiltered handler.
		h.unfilteredHandler.ServeHTTP(w, r)
		return
	}

	filteredHandler, err := h.innerHandler(filters...)
	if err != nil {
		log.Warnln("Couldn't create filtered metrics handler:", err)
		w.WriteHeader(http.StatusBadRequest)
		w.Write([]byte(fmt.Sprintf("Couldn't create filtered metrics handler: %s", err)))
		return
	}

	filteredHandler.ServeHTTP(w, r)
}

func (h *handler) innerHandler(filters ...string) (http.Handler, error) {
	registry := prometheus.NewRegistry()

	// register all collectors by default.
	if len(filters) == 0 {
		for name, c := range h.collectors {
			if err := registry.Register(c); err != nil {
				return nil, err
			}
			log.Debugf("Collector %q was registered", name)
		}
	}

	// register only filtered collectors.
	for _, name := range filters {
		if c, ok := h.collectors[name]; ok {
			if err := registry.Register(c); err != nil {
				return nil, err
			}
			log.Debugf("Collector %q was registered", name)
		}
	}

	handler := promhttp.HandlerFor(
		registry,
		promhttp.HandlerOpts{
			ErrorLog:      log.NewErrorLogger(),
			ErrorHandling: promhttp.ContinueOnError,
		},
	)
=======
	// Setup build info metric.
	version.Branch = Branch
	version.BuildDate = BuildDate
	version.Revision = Revision
	version.Version = VersionShort
	prometheus.MustRegister(version.NewCollector("postgres_exporter"))

	prometheus.MustRegister(exporter)

	http.Handle(*metricPath, promhttp.Handler())
	http.HandleFunc("/", func(w http.ResponseWriter, r *http.Request) {
		w.Header().Set("Content-Type", "text/html; charset=UTF-8") // nolint: errcheck
		w.Write(landingPage)                                       // nolint: errcheck
	})
>>>>>>> aeec47ea

	return handler, nil
}<|MERGE_RESOLUTION|>--- conflicted
+++ resolved
@@ -47,12 +47,13 @@
 var VersionShort = "0.0.1"
 
 var (
-<<<<<<< HEAD
 	listenAddress                 = kingpin.Flag("web.listen-address", "Address to listen on for web interface and telemetry.").Default(":9187").Envar("PG_EXPORTER_WEB_LISTEN_ADDRESS").String()
 	metricPath                    = kingpin.Flag("web.telemetry-path", "Path under which to expose metrics.").Default("/metrics").Envar("PG_EXPORTER_WEB_TELEMETRY_PATH").String()
 	disableDefaultMetrics         = kingpin.Flag("disable-default-metrics", "Do not include default metrics.").Default("false").Envar("PG_EXPORTER_DISABLE_DEFAULT_METRICS").Bool()
 	disableSettingsMetrics        = kingpin.Flag("disable-settings-metrics", "Do not include pg_settings metrics.").Default("false").Envar("PG_EXPORTER_DISABLE_SETTINGS_METRICS").Bool()
 	autoDiscoverDatabases         = kingpin.Flag("auto-discover-databases", "Whether to discover the databases on a server dynamically.").Default("false").Envar("PG_EXPORTER_AUTO_DISCOVER_DATABASES").Bool()
+	excludeDatabases              = kingpin.Flag("exclude-databases", "A list of databases to remove when autoDiscoverDatabases is enabled").Default("").Envar("PG_EXPORTER_EXCLUDE_DATABASES").String()
+	queriesPath                   = kingpin.Flag("extend.query-path", "Path to custom queries to run.").Default("").Envar("PG_EXPORTER_EXTEND_QUERY_PATH").String()
 	onlyDumpMaps                  = kingpin.Flag("dumpmaps", "Do not run, simply dump the maps.").Bool()
 	constantLabelsList            = kingpin.Flag("constantLabels", "A list of label=value separated by comma(,).").Default("").Envar("PG_EXPORTER_CONSTANT_LABELS").String()
 	collectCustomQueryLr          = kingpin.Flag("collect.custom_query.lr", "Enable custom queries with low resolution directory.").Default("false").Envar("PG_EXPORTER_EXTEND_QUERY_LR").Bool()
@@ -61,17 +62,6 @@
 	collectCustomQueryLrDirectory = kingpin.Flag("collect.custom_query.lr.directory", "Path to custom queries with low resolution directory.").Envar("PG_EXPORTER_EXTEND_QUERY_LR_PATH").String()
 	collectCustomQueryMrDirectory = kingpin.Flag("collect.custom_query.mr.directory", "Path to custom queries with medium resolution directory.").Envar("PG_EXPORTER_EXTEND_QUERY_MR_PATH").String()
 	collectCustomQueryHrDirectory = kingpin.Flag("collect.custom_query.hr.directory", "Path to custom queries with high resolution directory.").Envar("PG_EXPORTER_EXTEND_QUERY_HR_PATH").String()
-=======
-	listenAddress          = kingpin.Flag("web.listen-address", "Address to listen on for web interface and telemetry.").Default(":9187").Envar("PG_EXPORTER_WEB_LISTEN_ADDRESS").String()
-	metricPath             = kingpin.Flag("web.telemetry-path", "Path under which to expose metrics.").Default("/metrics").Envar("PG_EXPORTER_WEB_TELEMETRY_PATH").String()
-	disableDefaultMetrics  = kingpin.Flag("disable-default-metrics", "Do not include default metrics.").Default("false").Envar("PG_EXPORTER_DISABLE_DEFAULT_METRICS").Bool()
-	disableSettingsMetrics = kingpin.Flag("disable-settings-metrics", "Do not include pg_settings metrics.").Default("false").Envar("PG_EXPORTER_DISABLE_SETTINGS_METRICS").Bool()
-	autoDiscoverDatabases  = kingpin.Flag("auto-discover-databases", "Whether to discover the databases on a server dynamically.").Default("false").Envar("PG_EXPORTER_AUTO_DISCOVER_DATABASES").Bool()
-	queriesPath            = kingpin.Flag("extend.query-path", "Path to custom queries to run.").Default("").Envar("PG_EXPORTER_EXTEND_QUERY_PATH").String()
-	onlyDumpMaps           = kingpin.Flag("dumpmaps", "Do not run, simply dump the maps.").Bool()
-	constantLabelsList     = kingpin.Flag("constantLabels", "A list of label=value separated by comma(,).").Default("").Envar("PG_EXPORTER_CONSTANT_LABELS").String()
-	excludeDatabases       = kingpin.Flag("exclude-databases", "A list of databases to remove when autoDiscoverDatabases is enabled").Default("").Envar("PG_EXPORTER_EXCLUDE_DATABASES").String()
->>>>>>> aeec47ea
 )
 
 // Metric name parts.
@@ -1032,7 +1022,7 @@
 
 	disableDefaultMetrics, disableSettingsMetrics, autoDiscoverDatabases bool
 
-<<<<<<< HEAD
+	excludeDatabases   []string
 	dsn                []string
 	userQueriesPath    map[MetricResolution]string
 	userQueriesEnabled map[MetricResolution]bool
@@ -1042,17 +1032,6 @@
 	psqlUp             prometheus.Gauge
 	userQueriesError   *prometheus.GaugeVec
 	totalScrapes       prometheus.Counter
-=======
-	excludeDatabases []string
-	dsn              []string
-	userQueriesPath  string
-	constantLabels   prometheus.Labels
-	duration         prometheus.Gauge
-	error            prometheus.Gauge
-	psqlUp           prometheus.Gauge
-	userQueriesError *prometheus.GaugeVec
-	totalScrapes     prometheus.Counter
->>>>>>> aeec47ea
 
 	// servers are used to allow re-using the DB connection between scrapes.
 	// servers contains metrics map and query overrides.
@@ -1285,22 +1264,14 @@
 		rows, err = server.db.Query(query) // nolint: safesql
 	}
 	if err != nil {
-<<<<<<< HEAD
-		return []error{}, fmt.Errorf("error running query on database %q: %s %v", server, namespace, err)
-=======
 		return []prometheus.Metric{}, []error{}, fmt.Errorf("Error running query on database %q: %s %v", server, namespace, err)
->>>>>>> aeec47ea
 	}
 	defer rows.Close() // nolint: errcheck
 
 	var columnNames []string
 	columnNames, err = rows.Columns()
 	if err != nil {
-<<<<<<< HEAD
-		return []error{}, errors.New(fmt.Sprintln("error retrieving column list for: ", namespace, err))
-=======
 		return []prometheus.Metric{}, []error{}, errors.New(fmt.Sprintln("Error retrieving column list for: ", namespace, err))
->>>>>>> aeec47ea
 	}
 
 	// Make a lookup map for the column indices
@@ -1748,7 +1719,14 @@
 		exporter.servers.Close()
 	}()
 
-<<<<<<< HEAD
+	version.Branch = Branch
+	version.BuildDate = BuildDate
+	version.Revision = Revision
+	version.Version = VersionShort
+	prometheus.MustRegister(version.NewCollector("postgres_exporter"))
+
+	prometheus.MustRegister(exporter)
+
 	psCollector := prometheus.NewProcessCollector(prometheus.ProcessCollectorOpts{})
 	goCollector := prometheus.NewGoCollector()
 
@@ -1831,22 +1809,6 @@
 			ErrorHandling: promhttp.ContinueOnError,
 		},
 	)
-=======
-	// Setup build info metric.
-	version.Branch = Branch
-	version.BuildDate = BuildDate
-	version.Revision = Revision
-	version.Version = VersionShort
-	prometheus.MustRegister(version.NewCollector("postgres_exporter"))
-
-	prometheus.MustRegister(exporter)
-
-	http.Handle(*metricPath, promhttp.Handler())
-	http.HandleFunc("/", func(w http.ResponseWriter, r *http.Request) {
-		w.Header().Set("Content-Type", "text/html; charset=UTF-8") // nolint: errcheck
-		w.Write(landingPage)                                       // nolint: errcheck
-	})
->>>>>>> aeec47ea
 
 	return handler, nil
 }
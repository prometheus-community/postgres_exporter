--- conflicted
+++ resolved
@@ -4,11 +4,7 @@
 	"crypto/sha256"
 	"database/sql"
 	"fmt"
-<<<<<<< HEAD
-	"io/ioutil"
-=======
 	"os"
->>>>>>> d8c068d8
 	"path/filepath"
 	"strings"
 

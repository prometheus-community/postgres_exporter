--- conflicted
+++ resolved
@@ -79,8 +79,6 @@
         usage: "COUNTER"
         description: "Number of times this table has been analyzed by the autovacuum daemon"
 
-<<<<<<< HEAD
-=======
 pg_statio_user_tables:
   query: "SELECT schemaname, relname, heap_blks_read, heap_blks_hit, idx_blks_read, idx_blks_hit, toast_blks_read, toast_blks_hit, tidx_blks_read, tidx_blks_hit FROM pg_statio_user_tables"
   metrics:
@@ -114,8 +112,7 @@
     - tidx_blks_hit:
         usage: "COUNTER"
         description: "Number of buffer hits in this table's TOAST table indexes (if any)"
-        
->>>>>>> 42f9de48
+
 pg_database:
   cache_seconds: 60
   query: " SELECT pg_database.datname, pg_database_size(pg_database.datname) as size FROM pg_database"
